--- conflicted
+++ resolved
@@ -48,13 +48,9 @@
     private static final NumberFormat plainFormatter = new DecimalFormat("0.#########################################################");
     private static final NumberFormat scientificFormatter = new DecimalFormat("0.#########################################################E0");
     private static final String zero = "+AE0";
-<<<<<<< HEAD
     private static final List<String> uppercaseLetters = createLetterList('A', 'Z');
     private static final List<String> lowercaseLetters = createLetterList('a', 'z');
-    private static final String encodedRegex = "(\\!|\\+)[a-zA-Z]E[0-9].?[0-9]*";
-=======
     private static final String encodedRegex = "(\\!|\\+)[a-zA-Z][E|e][0-9].?[0-9]*";
->>>>>>> 958c15f5
     private static final Pattern encodedPattern = Pattern.compile(encodedRegex);
     
     static {
